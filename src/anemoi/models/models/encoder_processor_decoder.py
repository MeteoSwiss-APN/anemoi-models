# (C) Copyright 2024 ECMWF.
#
# This software is licensed under the terms of the Apache Licence Version 2.0
# which can be obtained at http://www.apache.org/licenses/LICENSE-2.0.
# In applying this licence, ECMWF does not waive the privileges and immunities
# granted to it by virtue of its status as an intergovernmental organisation
# nor does it submit to any jurisdiction.
#

import logging
from typing import Optional

import einops
import torch
from anemoi.utils.config import DotDict
from hydra.utils import instantiate
from torch import Tensor
from torch import nn
from torch.distributed.distributed_c10d import ProcessGroup
from torch.utils.checkpoint import checkpoint
from torch_geometric.data import HeteroData

from anemoi.models.distributed.shapes import get_shape_shards
from anemoi.models.layers.graph import TrainableTensor

LOGGER = logging.getLogger(__name__)


class AnemoiModelEncProcDec(nn.Module):
    """Message passing graph neural network."""

    def __init__(
        self,
        *,
        model_config: DotDict,
        data_indices: dict,
        graph_data: HeteroData,
    ) -> None:
        """Initializes the graph neural network.

        Parameters
        ----------
        model_config : DotDict
            Model configuration
        data_indices : dict
            Data indices
        graph_data : HeteroData
            Graph definition
        """
        super().__init__()

        self._graph_data = graph_data
<<<<<<< HEAD
 
=======
>>>>>>> f31f8674
        self._graph_name_data = model_config.graph.data
        self._graph_name_hidden = model_config.graph.hidden

        self._calculate_shapes_and_indices(data_indices)
        self._assert_matching_indices(data_indices)

        self.multi_step = model_config.training.multistep_input

        self._define_tensor_sizes(model_config)

        # Create trainable tensors
        self._create_trainable_attributes()

        # Register lat/lon of nodes
        self._register_latlon("data", self._graph_name_data)
        self._register_latlon("hidden", self._graph_name_hidden)

<<<<<<< HEAD
=======
        self.data_indices = data_indices

>>>>>>> f31f8674
        self.num_channels = model_config.model.num_channels

        input_dim = self.multi_step * self.num_input_channels + self.latlons_data.shape[1] + self.trainable_data_size

        # Encoder data -> hidden
        self.encoder = instantiate(
            model_config.model.encoder,
            in_channels_src=input_dim,
            in_channels_dst=self.latlons_hidden.shape[1] + self.trainable_hidden_size,
            hidden_dim=self.num_channels,
            sub_graph=self._graph_data[(self._graph_name_data, "to", self._graph_name_hidden)],
            src_grid_size=self._data_grid_size,
            dst_grid_size=self._hidden_grid_size,
        )
        # Processor hidden -> hidden
        self.processor = instantiate(
            model_config.model.processor,
            num_channels=self.num_channels,
            sub_graph=self._graph_data[(self._graph_name_hidden, "to", self._graph_name_hidden)],
            src_grid_size=self._hidden_grid_size,
            dst_grid_size=self._hidden_grid_size,
        )
        # Decoder hidden -> data
        self.decoder = instantiate(
            model_config.model.decoder,
            in_channels_src=self.num_channels,
            in_channels_dst=input_dim,
            hidden_dim=self.num_channels,
            out_channels_dst=self.num_output_channels,
            sub_graph=self._graph_data[(self._graph_name_hidden, "to", self._graph_name_data)],
            src_grid_size=self._hidden_grid_size,
            dst_grid_size=self._data_grid_size,
        )

        # Instantiation of model output bounding functions (e.g., to ensure outputs like TP are positive definite)
        self.boundings = nn.ModuleList(
            [
                instantiate(cfg, name_to_index=self.data_indices.internal_model.output.name_to_index)
                for cfg in getattr(model_config.model, "bounding", [])
            ]
        )

    def _calculate_shapes_and_indices(self, data_indices: dict) -> None:
        
        self.num_input_channels = len(data_indices.model.input)
        self.num_output_channels = len(data_indices.model.output)
        self._internal_input_idx = data_indices.model.input.prognostic
        self._internal_output_idx = data_indices.model.output.prognostic

    def _assert_matching_indices(self, data_indices: dict) -> None:

        assert len(self._internal_output_idx) == len(data_indices.model.output.full) - len(
            data_indices.model.output.diagnostic
        ), (
            f"Mismatch between the internal data indices ({len(self._internal_output_idx)}) and "
            f"the internal output indices excluding diagnostic variables "
            f"({len(data_indices.model.output.full) - len(data_indices.model.output.diagnostic)})",
        )
        assert len(self._internal_input_idx) == len(
            self._internal_output_idx,
        ), f"Internal model indices must match {self._internal_input_idx} != {self._internal_output_idx}"

    def _define_tensor_sizes(self, config: DotDict) -> None:
        self._data_grid_size = self._graph_data[self._graph_name_data].num_nodes
        self._hidden_grid_size = self._graph_data[self._graph_name_hidden].num_nodes

        self.trainable_data_size = config.model.trainable_parameters.data
        self.trainable_hidden_size = config.model.trainable_parameters.hidden

    def _register_latlon(self, name: str, nodes: str) -> None:
        """Register lat/lon buffers.

        Parameters
        ----------
        name : str
            Name to store the lat-lon coordinates of the nodes.
        nodes : str
            Name of nodes to map
        """
        coords = self._graph_data[nodes].x
        sin_cos_coords = torch.cat([torch.sin(coords), torch.cos(coords)], dim=-1)
        self.register_buffer(f"latlons_{name}", sin_cos_coords, persistent=True)

    def _create_trainable_attributes(self) -> None:
        """Create all trainable attributes."""
        self.trainable_data = TrainableTensor(trainable_size=self.trainable_data_size, tensor_size=self._data_grid_size)
        self.trainable_hidden = TrainableTensor(trainable_size=self.trainable_hidden_size, tensor_size=self._hidden_grid_size)

    def _run_mapper(
        self,
        mapper: nn.Module,
        data: tuple[Tensor],
        batch_size: int,
        shard_shapes: tuple[tuple[int, int], tuple[int, int]],
        model_comm_group: Optional[ProcessGroup] = None,
        use_reentrant: bool = False,
    ) -> Tensor:
        """Run mapper with activation checkpoint.

        Parameters
        ----------
        mapper : nn.Module
            Which processor to use
        data : tuple[Tensor]
            tuple of data to pass in
        batch_size: int,
            Batch size
        shard_shapes : tuple[tuple[int, int], tuple[int, int]]
            Shard shapes for the data
        model_comm_group : ProcessGroup
            model communication group, specifies which GPUs work together
            in one model instance
        use_reentrant : bool, optional
            Use reentrant, by default False

        Returns
        -------
        Tensor
            Mapped data
        """
        return checkpoint(
            mapper,
            data,
            batch_size=batch_size,
            shard_shapes=shard_shapes,
            model_comm_group=model_comm_group,
            use_reentrant=use_reentrant,
        )

    def forward(self, x: Tensor, model_comm_group: Optional[ProcessGroup] = None) -> Tensor:
        batch_size = x.shape[0]
        ensemble_size = x.shape[2]

        # add data positional info (lat/lon)
        x_data_latent = torch.cat(
            (
                einops.rearrange(x, "batch time ensemble grid vars -> (batch ensemble grid) (time vars)"),
                self.trainable_data(self.latlons_data, batch_size=batch_size),
            ),
            dim=-1,  # feature dimension
        )

        x_hidden_latent = self.trainable_hidden(self.latlons_hidden, batch_size=batch_size)

        # get shard shapes
        shard_shapes_data = get_shape_shards(x_data_latent, 0, model_comm_group)
        shard_shapes_hidden = get_shape_shards(x_hidden_latent, 0, model_comm_group)

        # Run encoder
        x_data_latent, x_latent = self._run_mapper(
            self.encoder,
            (x_data_latent, x_hidden_latent),
            batch_size=batch_size,
            shard_shapes=(shard_shapes_data, shard_shapes_hidden),
            model_comm_group=model_comm_group,
        )

        x_latent_proc = self.processor(
            x_latent,
            batch_size=batch_size,
            shard_shapes=shard_shapes_hidden,
            model_comm_group=model_comm_group,
        )

        # add skip connection (hidden -> hidden)
        x_latent_proc = x_latent_proc + x_latent

        # Run decoder
        x_out = self._run_mapper(
            self.decoder,
            (x_latent_proc, x_data_latent),
            batch_size=batch_size,
            shard_shapes=(shard_shapes_hidden, shard_shapes_data),
            model_comm_group=model_comm_group,
        )

        x_out = (
            einops.rearrange(
                x_out,
                "(batch ensemble grid) vars -> batch ensemble grid vars",
                batch=batch_size,
                ensemble=ensemble_size,
            )
            .to(dtype=x.dtype)
            .clone()
        )

        # residual connection (just for the prognostic variables)
        x_out[..., self._internal_output_idx] += x[:, -1, :, :, self._internal_input_idx]
<<<<<<< HEAD
        return x_out


class AnemoiModelEncProcDecHierarchical(AnemoiModelEncProcDec):
    """Message passing hierarchical graph neural network."""

    def __init__(
        self,
        *,
        model_config: DotDict,
        data_indices: dict,
        graph_data: HeteroData,
    ) -> None:
        """Initializes the graph neural network.

        Parameters
        ----------
        config : DotDict
            Job configuration
        data_indices : dict
            Data indices
        graph_data : HeteroData
            Graph definition
        """
        nn.Module.__init__(self)

        self._graph_data = graph_data

        # Unpack config for hierarchical graph
        self.num_hidden = model_config.graph.num_hidden
        self.level_process = model_config.graph.level_process
        self.level_proc_idx = 2 if self.level_process else 1
        # hidden_dims is the dimentionality of features at each depth 
        self.hidden_dims = [model_config.model.num_channels*(2**i)-4 for i in range(self.num_hidden)] # first 4 will be for lat-lon positional encoding

        ## Get hidden layers names
        self._graph_name_data = "data"
        self._graph_hidden_names = [f'hidden_{i}' for i in range(1, self.num_hidden + 1)] # All indexes here are strings and start from 1

        self._calculate_shapes_and_indices(data_indices)
        self._assert_matching_indices(data_indices)
        self.multi_step = model_config.training.multistep_input
        self._define_tensor_sizes(model_config)

        # Create trainable tensors
        self._create_trainable_attributes()

        # Register lat/lon for all nodes
        self._register_latlon("data", "data")
        for hidden in self._graph_hidden_names:
            self._register_latlon(hidden+'_down', hidden)     
            self._register_latlon(hidden+'_up', hidden)     

        input_dim = self.multi_step * self.num_input_channels + self.latlons_data.shape[1] + self.trainable_data_size

        # Encoder data -> hidden
        self.encoder = instantiate(
            model_config.model.encoder,
            in_channels_src=input_dim,
            in_channels_dst=getattr(self, 'latlons_hidden_1_down').shape[1] + self.hidden_dims[0],
            hidden_dim=getattr(self, 'latlons_hidden_1_down').shape[1] + self.hidden_dims[0],
            sub_graph=self._graph_data[(self._graph_name_data, "to", self._graph_hidden_names[0])],
            src_grid_size=self._data_grid_size,
            dst_grid_size=self._hidden_grid_sizes[0],
        )

        # Downscale
        self.downscale = nn.ModuleList()
        for i in range(0, self.num_hidden):
            # Processing at same level
            if self.level_process:
                self.downscale.append(
                    instantiate(
                        model_config.model.processor,
                        num_channels= getattr(self, f'latlons_hidden_{i+1}_down').shape[1] + self.hidden_dims[i],
                        sub_graph=self._graph_data[(self._graph_hidden_names[i], "to", self._graph_hidden_names[i])],
                        src_grid_size=self._hidden_grid_sizes[i],
                        dst_grid_size=self._hidden_grid_sizes[i],
                        num_layers=model_config.model.level_process_num_layers
                        )
                )
            
            # Process to next level
            if i != self.num_hidden-1:
                self.downscale.append(
                    instantiate(
                        model_config.model.encoder,
                        in_channels_src=getattr(self, f'latlons_hidden_{i+2}_down').shape[1] + self.hidden_dims[i],
                        in_channels_dst=getattr(self, f'latlons_hidden_{i+2}_down').shape[1] + self.hidden_dims[i+1],
                        hidden_dim= getattr(self, f'latlons_hidden_{i+2}_down').shape[1] + self.hidden_dims[i+1],
                        sub_graph=self._graph_data[(self._graph_hidden_names[i], "to", self._graph_hidden_names[i+1])],
                        src_grid_size=self._hidden_grid_sizes[i],
                        dst_grid_size=self._hidden_grid_sizes[i+1],
                    )
                )
        
        # Upscale
        self.upscale = nn.ModuleList()
        for i in range(self.num_hidden-1, 0, -1):
            # Processing at same level
            # Skip first otherwise double self message passing at hiddenmost level
            if self.level_process and i != self.num_hidden-1:
                self.upscale.append(
                    instantiate(
                        model_config.model.processor,
                        num_channels=getattr(self, f'latlons_hidden_{i+1}_up').shape[1] + self.hidden_dims[i],
                        sub_graph=self._graph_data[(self._graph_hidden_names[i], "to", self._graph_hidden_names[i])],
                        src_grid_size=self._hidden_grid_sizes[i],
                        dst_grid_size=self._hidden_grid_sizes[i],
                        num_layers=model_config.model.level_process_num_layers
                        )
                )
            
            # Process to next level
            self.upscale.append(
                instantiate(
                    model_config.model.decoder,
                    in_channels_src=getattr(self, f'latlons_hidden_{i+1}_up').shape[1] + self.hidden_dims[i],
                    in_channels_dst=getattr(self, f'latlons_hidden_{i}_up').shape[1] + self.hidden_dims[i-1],
                    hidden_dim=getattr(self, f'latlons_hidden_{i}_up').shape[1] + self.hidden_dims[i],
                    out_channels_dst=getattr(self, f'latlons_hidden_{i}_up').shape[1] + self.hidden_dims[i-1],
                    sub_graph=self._graph_data[(self._graph_hidden_names[i], "to", self._graph_hidden_names[i-1])],
                    src_grid_size=self._hidden_grid_sizes[i],
                    dst_grid_size=self._hidden_grid_sizes[i-1],

                )
            )

        # Decoder hidden -> data
        self.decoder = instantiate(
            model_config.model.decoder,
            in_channels_src=self.hidden_dims[0],
            in_channels_dst=input_dim,
            hidden_dim=getattr(self, f'latlons_hidden_{self.num_hidden}_up').shape[1] + self.hidden_dims[0],
            out_channels_dst=self.num_output_channels,
            sub_graph=self._graph_data[(self._graph_hidden_names[0], "to", self._graph_name_data)],
            src_grid_size=self._hidden_grid_sizes[0],
            dst_grid_size=self._data_grid_size,
        )

 
    def _define_tensor_sizes(self, config: DotDict) -> None:

        # Grid sizes
        self._data_grid_size = self._graph_data[self._graph_name_data].num_nodes
        self._hidden_grid_sizes = []
        for hidden in self._graph_hidden_names:
            self._hidden_grid_sizes.append(self._graph_data[hidden].num_nodes)

        # trainable sizes
        self.trainable_data_size = config.model.trainable_parameters.data
        self.trainable_hidden_size = config.model.trainable_parameters.hidden

    def _create_trainable_attributes(self) -> None:
        """Create all trainable attributes."""
        self.trainable_data = TrainableTensor(trainable_size=self.trainable_data_size, tensor_size=self._data_grid_size)
        self.trainable_hidden = nn.ModuleList()

        # Downscale
        for i in range(0, self.num_hidden):
            self.trainable_hidden.append(
                TrainableTensor(
                    trainable_size=self.hidden_dims[i], 
                    tensor_size=self._hidden_grid_sizes[i]
                )
            )
        
        # Upscale
        for i in range(self.num_hidden-2, -1, -1):
            self.trainable_hidden.append(
                TrainableTensor(
                    trainable_size=self.hidden_dims[i], 
                    tensor_size=self._hidden_grid_sizes[i]
                )
            )
        
    def forward(self, x: Tensor, model_comm_group: Optional[ProcessGroup] = None) -> Tensor:
        batch_size = x.shape[0]
        ensemble_size = x.shape[2]

        # add data positional info (lat/lon)
        x_data_latent = torch.cat(
            (
                einops.rearrange(x, "batch time ensemble grid vars -> (batch ensemble grid) (time vars)"),
                self.trainable_data(self.latlons_data, batch_size=batch_size),
            ),
            dim=-1,  # feature dimension
        )

        # Get all trainable parameters for the hidden layers -> initialisation of each hidden, which becomes trainable bias 
        x_latents = []
        j=0 
        for i in range(1, self.num_hidden + 1): 
            x_latents.append(self.trainable_hidden[j](getattr(self, f'latlons_hidden_{i}_down'), batch_size=batch_size))
            j+=1
                
        for i in range(self.num_hidden-1, 0, -1):
            x_latents.append(self.trainable_hidden[j](getattr(self, f'latlons_hidden_{i}_up'), batch_size=batch_size))
            j+=1
        
        # Get data and hidden shapes for sharding
        shard_shapes_data = get_shape_shards(x_data_latent, 0, model_comm_group)
        shard_shapes_hiddens = []
        for x_latent in x_latents: 
            shard_shapes_hiddens.append(get_shape_shards(x_latent, 0, model_comm_group))

        # Run encoder
        x_data_latent, x_latent = self._run_mapper(
            self.encoder,
            (x_data_latent, x_latents[0]),
            batch_size=batch_size,
            shard_shapes=(shard_shapes_data, shard_shapes_hiddens[0]),
            model_comm_group=model_comm_group,
        )
        # Run processor
        x_latents_down = []
        curr_latent = x_latent   

        ## Downscale
        for i, layer in enumerate(self.downscale):
            # Process to next level
            if  i % self.level_proc_idx != 0:
                _, curr_latent = self._run_mapper(
                    layer,
                    (curr_latent, x_latents[(i//2)+1]),
                    batch_size=batch_size,
                    shard_shapes=(shard_shapes_hiddens[i//2], shard_shapes_hiddens[(i//2)+1]),
                    model_comm_group=model_comm_group,
                )
            # Processing at same level
            else:
                curr_latent = layer(
                    curr_latent,
                    batch_size=batch_size,
                    shard_shapes=shard_shapes_hiddens[i],
                    model_comm_group=model_comm_group,
                )

                # store latents for skip connections
                x_latents_down.append(curr_latent)

        # Remove hiddenmost latent from skip connection list
        x_latents_down.pop()

        ## Upscale
        for j, layer in enumerate(self.upscale):
            layer_idx = i+j # i+j is cumulative layer index

            # Process to next level
            if  layer_idx % self.level_proc_idx == 0:
                curr_latent = self._run_mapper(
                    layer,
                    (curr_latent, x_latents[(layer_idx//2)+1]),
                    batch_size=batch_size,
                    shard_shapes=(shard_shapes_hiddens[layer_idx//2], shard_shapes_hiddens[(layer_idx//2)+1]),
                    model_comm_group=model_comm_group,
                )
            # Processing at same level
            else:
                curr_latent = layer(
                        curr_latent,
                        batch_size=batch_size,
                        shard_shapes=shard_shapes_hiddens[layer_idx//2],
                        model_comm_group=model_comm_group,
                    )
                
                curr_latent += x_latents_down.pop()


        # Run decoder
        x_out = self._run_mapper(
            self.decoder,
            (curr_latent, x_data_latent),
            batch_size=batch_size,
            shard_shapes=(shard_shapes_hiddens[-1], shard_shapes_data),
            model_comm_group=model_comm_group,
        )

        x_out = (
            einops.rearrange(
                x_out,
                "(batch ensemble grid) vars -> batch ensemble grid vars",
                batch=batch_size,
                ensemble=ensemble_size,
            )
            .to(dtype=x.dtype)
            .clone()
        )

        # residual connection (just for the prognostic variables)
        x_out[..., self._internal_output_idx] += x[:, -1, :, :, self._internal_input_idx]
=======

        for bounding in self.boundings:
            # bounding performed in the order specified in the config file
            x_out = bounding(x_out)

>>>>>>> f31f8674
        return x_out<|MERGE_RESOLUTION|>--- conflicted
+++ resolved
@@ -50,10 +50,7 @@
         super().__init__()
 
         self._graph_data = graph_data
-<<<<<<< HEAD
  
-=======
->>>>>>> f31f8674
         self._graph_name_data = model_config.graph.data
         self._graph_name_hidden = model_config.graph.hidden
 
@@ -71,11 +68,8 @@
         self._register_latlon("data", self._graph_name_data)
         self._register_latlon("hidden", self._graph_name_hidden)
 
-<<<<<<< HEAD
-=======
         self.data_indices = data_indices
 
->>>>>>> f31f8674
         self.num_channels = model_config.model.num_channels
 
         input_dim = self.multi_step * self.num_input_channels + self.latlons_data.shape[1] + self.trainable_data_size
@@ -265,7 +259,11 @@
 
         # residual connection (just for the prognostic variables)
         x_out[..., self._internal_output_idx] += x[:, -1, :, :, self._internal_input_idx]
-<<<<<<< HEAD
+
+        for bounding in self.boundings:
+            # bounding performed in the order specified in the config file
+            x_out = bounding(x_out)
+
         return x_out
 
 
@@ -557,11 +555,300 @@
 
         # residual connection (just for the prognostic variables)
         x_out[..., self._internal_output_idx] += x[:, -1, :, :, self._internal_input_idx]
-=======
 
         for bounding in self.boundings:
             # bounding performed in the order specified in the config file
             x_out = bounding(x_out)
 
->>>>>>> f31f8674
+        return x_out
+
+
+class AnemoiModelEncProcDecHierarchical(AnemoiModelEncProcDec):
+    """Message passing hierarchical graph neural network."""
+
+    def __init__(
+        self,
+        *,
+        model_config: DotDict,
+        data_indices: dict,
+        graph_data: HeteroData,
+    ) -> None:
+        """Initializes the graph neural network.
+
+        Parameters
+        ----------
+        config : DotDict
+            Job configuration
+        data_indices : dict
+            Data indices
+        graph_data : HeteroData
+            Graph definition
+        """
+        nn.Module.__init__(self)
+
+        self._graph_data = graph_data
+
+        # Unpack config for hierarchical graph
+        self.num_hidden = model_config.graph.num_hidden
+        self.level_process = model_config.graph.level_process
+        self.level_proc_idx = 2 if self.level_process else 1
+        # hidden_dims is the dimentionality of features at each depth 
+        self.hidden_dims = [model_config.model.num_channels*(2**i)-4 for i in range(self.num_hidden)] # first 4 will be for lat-lon positional encoding
+
+        ## Get hidden layers names
+        self._graph_name_data = "data"
+        self._graph_hidden_names = [f'hidden_{i}' for i in range(1, self.num_hidden + 1)] # All indexes here are strings and start from 1
+
+        self._calculate_shapes_and_indices(data_indices)
+        self._assert_matching_indices(data_indices)
+        self.multi_step = model_config.training.multistep_input
+        self._define_tensor_sizes(model_config)
+
+        # Create trainable tensors
+        self._create_trainable_attributes()
+
+        # Register lat/lon for all nodes
+        self._register_latlon("data", "data")
+        for hidden in self._graph_hidden_names:
+            self._register_latlon(hidden+'_down', hidden)     
+            self._register_latlon(hidden+'_up', hidden)     
+
+        input_dim = self.multi_step * self.num_input_channels + self.latlons_data.shape[1] + self.trainable_data_size
+
+        # Encoder data -> hidden
+        self.encoder = instantiate(
+            model_config.model.encoder,
+            in_channels_src=input_dim,
+            in_channels_dst=getattr(self, 'latlons_hidden_1_down').shape[1] + self.hidden_dims[0],
+            hidden_dim=getattr(self, 'latlons_hidden_1_down').shape[1] + self.hidden_dims[0],
+            sub_graph=self._graph_data[(self._graph_name_data, "to", self._graph_hidden_names[0])],
+            src_grid_size=self._data_grid_size,
+            dst_grid_size=self._hidden_grid_sizes[0],
+        )
+
+        # Downscale
+        self.downscale = nn.ModuleList()
+        for i in range(0, self.num_hidden):
+            # Processing at same level
+            if self.level_process:
+                self.downscale.append(
+                    instantiate(
+                        model_config.model.processor,
+                        num_channels= getattr(self, f'latlons_hidden_{i+1}_down').shape[1] + self.hidden_dims[i],
+                        sub_graph=self._graph_data[(self._graph_hidden_names[i], "to", self._graph_hidden_names[i])],
+                        src_grid_size=self._hidden_grid_sizes[i],
+                        dst_grid_size=self._hidden_grid_sizes[i],
+                        num_layers=model_config.model.level_process_num_layers
+                        )
+                )
+            
+            # Process to next level
+            if i != self.num_hidden-1:
+                self.downscale.append(
+                    instantiate(
+                        model_config.model.encoder,
+                        in_channels_src=getattr(self, f'latlons_hidden_{i+2}_down').shape[1] + self.hidden_dims[i],
+                        in_channels_dst=getattr(self, f'latlons_hidden_{i+2}_down').shape[1] + self.hidden_dims[i+1],
+                        hidden_dim= getattr(self, f'latlons_hidden_{i+2}_down').shape[1] + self.hidden_dims[i+1],
+                        sub_graph=self._graph_data[(self._graph_hidden_names[i], "to", self._graph_hidden_names[i+1])],
+                        src_grid_size=self._hidden_grid_sizes[i],
+                        dst_grid_size=self._hidden_grid_sizes[i+1],
+                    )
+                )
+        
+        # Upscale
+        self.upscale = nn.ModuleList()
+        for i in range(self.num_hidden-1, 0, -1):
+            # Processing at same level
+            # Skip first otherwise double self message passing at hiddenmost level
+            if self.level_process and i != self.num_hidden-1:
+                self.upscale.append(
+                    instantiate(
+                        model_config.model.processor,
+                        num_channels=getattr(self, f'latlons_hidden_{i+1}_up').shape[1] + self.hidden_dims[i],
+                        sub_graph=self._graph_data[(self._graph_hidden_names[i], "to", self._graph_hidden_names[i])],
+                        src_grid_size=self._hidden_grid_sizes[i],
+                        dst_grid_size=self._hidden_grid_sizes[i],
+                        num_layers=model_config.model.level_process_num_layers
+                        )
+                )
+            
+            # Process to next level
+            self.upscale.append(
+                instantiate(
+                    model_config.model.decoder,
+                    in_channels_src=getattr(self, f'latlons_hidden_{i+1}_up').shape[1] + self.hidden_dims[i],
+                    in_channels_dst=getattr(self, f'latlons_hidden_{i}_up').shape[1] + self.hidden_dims[i-1],
+                    hidden_dim=getattr(self, f'latlons_hidden_{i}_up').shape[1] + self.hidden_dims[i],
+                    out_channels_dst=getattr(self, f'latlons_hidden_{i}_up').shape[1] + self.hidden_dims[i-1],
+                    sub_graph=self._graph_data[(self._graph_hidden_names[i], "to", self._graph_hidden_names[i-1])],
+                    src_grid_size=self._hidden_grid_sizes[i],
+                    dst_grid_size=self._hidden_grid_sizes[i-1],
+
+                )
+            )
+
+        # Decoder hidden -> data
+        self.decoder = instantiate(
+            model_config.model.decoder,
+            in_channels_src=self.hidden_dims[0],
+            in_channels_dst=input_dim,
+            hidden_dim=getattr(self, f'latlons_hidden_{self.num_hidden}_up').shape[1] + self.hidden_dims[0],
+            out_channels_dst=self.num_output_channels,
+            sub_graph=self._graph_data[(self._graph_hidden_names[0], "to", self._graph_name_data)],
+            src_grid_size=self._hidden_grid_sizes[0],
+            dst_grid_size=self._data_grid_size,
+        )
+
+ 
+    def _define_tensor_sizes(self, config: DotDict) -> None:
+
+        # Grid sizes
+        self._data_grid_size = self._graph_data[self._graph_name_data].num_nodes
+        self._hidden_grid_sizes = []
+        for hidden in self._graph_hidden_names:
+            self._hidden_grid_sizes.append(self._graph_data[hidden].num_nodes)
+
+        # trainable sizes
+        self.trainable_data_size = config.model.trainable_parameters.data
+        self.trainable_hidden_size = config.model.trainable_parameters.hidden
+
+    def _create_trainable_attributes(self) -> None:
+        """Create all trainable attributes."""
+        self.trainable_data = TrainableTensor(trainable_size=self.trainable_data_size, tensor_size=self._data_grid_size)
+        self.trainable_hidden = nn.ModuleList()
+
+        # Downscale
+        for i in range(0, self.num_hidden):
+            self.trainable_hidden.append(
+                TrainableTensor(
+                    trainable_size=self.hidden_dims[i], 
+                    tensor_size=self._hidden_grid_sizes[i]
+                )
+            )
+        
+        # Upscale
+        for i in range(self.num_hidden-2, -1, -1):
+            self.trainable_hidden.append(
+                TrainableTensor(
+                    trainable_size=self.hidden_dims[i], 
+                    tensor_size=self._hidden_grid_sizes[i]
+                )
+            )
+        
+    def forward(self, x: Tensor, model_comm_group: Optional[ProcessGroup] = None) -> Tensor:
+        batch_size = x.shape[0]
+        ensemble_size = x.shape[2]
+
+        # add data positional info (lat/lon)
+        x_data_latent = torch.cat(
+            (
+                einops.rearrange(x, "batch time ensemble grid vars -> (batch ensemble grid) (time vars)"),
+                self.trainable_data(self.latlons_data, batch_size=batch_size),
+            ),
+            dim=-1,  # feature dimension
+        )
+
+        # Get all trainable parameters for the hidden layers -> initialisation of each hidden, which becomes trainable bias 
+        x_latents = []
+        j=0 
+        for i in range(1, self.num_hidden + 1): 
+            x_latents.append(self.trainable_hidden[j](getattr(self, f'latlons_hidden_{i}_down'), batch_size=batch_size))
+            j+=1
+                
+        for i in range(self.num_hidden-1, 0, -1):
+            x_latents.append(self.trainable_hidden[j](getattr(self, f'latlons_hidden_{i}_up'), batch_size=batch_size))
+            j+=1
+        
+        # Get data and hidden shapes for sharding
+        shard_shapes_data = get_shape_shards(x_data_latent, 0, model_comm_group)
+        shard_shapes_hiddens = []
+        for x_latent in x_latents: 
+            shard_shapes_hiddens.append(get_shape_shards(x_latent, 0, model_comm_group))
+
+        # Run encoder
+        x_data_latent, x_latent = self._run_mapper(
+            self.encoder,
+            (x_data_latent, x_latents[0]),
+            batch_size=batch_size,
+            shard_shapes=(shard_shapes_data, shard_shapes_hiddens[0]),
+            model_comm_group=model_comm_group,
+        )
+        # Run processor
+        x_latents_down = []
+        curr_latent = x_latent   
+
+        ## Downscale
+        for i, layer in enumerate(self.downscale):
+            # Process to next level
+            if  i % self.level_proc_idx != 0:
+                _, curr_latent = self._run_mapper(
+                    layer,
+                    (curr_latent, x_latents[(i//2)+1]),
+                    batch_size=batch_size,
+                    shard_shapes=(shard_shapes_hiddens[i//2], shard_shapes_hiddens[(i//2)+1]),
+                    model_comm_group=model_comm_group,
+                )
+            # Processing at same level
+            else:
+                curr_latent = layer(
+                    curr_latent,
+                    batch_size=batch_size,
+                    shard_shapes=shard_shapes_hiddens[i],
+                    model_comm_group=model_comm_group,
+                )
+
+                # store latents for skip connections
+                x_latents_down.append(curr_latent)
+
+        # Remove hiddenmost latent from skip connection list
+        x_latents_down.pop()
+
+        ## Upscale
+        for j, layer in enumerate(self.upscale):
+            layer_idx = i+j # i+j is cumulative layer index
+
+            # Process to next level
+            if  layer_idx % self.level_proc_idx == 0:
+                curr_latent = self._run_mapper(
+                    layer,
+                    (curr_latent, x_latents[(layer_idx//2)+1]),
+                    batch_size=batch_size,
+                    shard_shapes=(shard_shapes_hiddens[layer_idx//2], shard_shapes_hiddens[(layer_idx//2)+1]),
+                    model_comm_group=model_comm_group,
+                )
+            # Processing at same level
+            else:
+                curr_latent = layer(
+                        curr_latent,
+                        batch_size=batch_size,
+                        shard_shapes=shard_shapes_hiddens[layer_idx//2],
+                        model_comm_group=model_comm_group,
+                    )
+                
+                curr_latent += x_latents_down.pop()
+
+
+        # Run decoder
+        x_out = self._run_mapper(
+            self.decoder,
+            (curr_latent, x_data_latent),
+            batch_size=batch_size,
+            shard_shapes=(shard_shapes_hiddens[-1], shard_shapes_data),
+            model_comm_group=model_comm_group,
+        )
+
+        x_out = (
+            einops.rearrange(
+                x_out,
+                "(batch ensemble grid) vars -> batch ensemble grid vars",
+                batch=batch_size,
+                ensemble=ensemble_size,
+            )
+            .to(dtype=x.dtype)
+            .clone()
+        )
+
+        # residual connection (just for the prognostic variables)
+        x_out[..., self._internal_output_idx] += x[:, -1, :, :, self._internal_input_idx]
         return x_out