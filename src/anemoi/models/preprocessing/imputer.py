# (C) Copyright 2024 Anemoi contributors.
#
# This software is licensed under the terms of the Apache Licence Version 2.0
# which can be obtained at http://www.apache.org/licenses/LICENSE-2.0.
#
# In applying this licence, ECMWF does not waive the privileges and immunities
# granted to it by virtue of its status as an intergovernmental organisation
# nor does it submit to any jurisdiction.


import logging
from abc import ABC
from typing import Optional

import torch

from anemoi.models.data_indices.collection import IndexCollection
from anemoi.models.preprocessing import BasePreprocessor

LOGGER = logging.getLogger(__name__)


class BaseImputer(BasePreprocessor, ABC):
    """Base class for Imputers."""

    def __init__(
        self,
        config=None,
        data_indices: Optional[IndexCollection] = None,
        statistics: Optional[dict] = None,
    ) -> None:
        """Initialize the imputer.

        Parameters
        ----------
        config : DotDict
            configuration object of the processor
        data_indices : IndexCollection
            Data indices for input and output variables
        statistics : dict
            Data statistics dictionary
        """
        super().__init__(config, data_indices, statistics)

        self.nan_locations = None
        # weight imputed values wiht zero in loss calculation
        self.loss_mask_training = None

    def _validate_indices(self):
        assert len(self.index_training_input) == len(self.index_inference_input) <= len(self.replacement), (
            f"Error creating imputation indices {len(self.index_training_input)}, "
            f"{len(self.index_inference_input)}, {len(self.replacement)}"
        )
        assert len(self.index_training_output) == len(self.index_inference_output) <= len(self.replacement), (
            f"Error creating imputation indices {len(self.index_training_output)}, "
            f"{len(self.index_inference_output)}, {len(self.replacement)}"
        )

    def _create_imputation_indices(
        self,
        statistics=None,
    ):
        """Create the indices for imputation."""
        name_to_index_training_input = self.data_indices.data.input.name_to_index
        name_to_index_inference_input = self.data_indices.model.input.name_to_index
        name_to_index_training_output = self.data_indices.data.output.name_to_index
        name_to_index_inference_output = self.data_indices.model.output.name_to_index

        self.num_training_input_vars = len(name_to_index_training_input)
        self.num_inference_input_vars = len(name_to_index_inference_input)
        self.num_training_output_vars = len(name_to_index_training_output)
        self.num_inference_output_vars = len(name_to_index_inference_output)

        (
            self.index_training_input,
            self.index_inference_input,
            self.index_training_output,
            self.index_inference_output,
            self.replacement,
        ) = ([], [], [], [], [])

        # Create indices for imputation
        for name in name_to_index_training_input:

            method = self.methods.get(name, self.default)
            if method == "none":
                LOGGER.debug(f"Imputer: skipping {name} as no imputation method is specified")
                continue

            self.index_training_input.append(name_to_index_training_input[name])
            self.index_training_output.append(name_to_index_training_output.get(name, None))
            self.index_inference_input.append(name_to_index_inference_input.get(name, None))
            self.index_inference_output.append(name_to_index_inference_output.get(name, None))

            if statistics is None:
                self.replacement.append(method)
            elif isinstance(statistics, dict):
                assert method in statistics, f"{method} is not a method in the statistics metadata"
                self.replacement.append(statistics[method][name_to_index_training_input[name]])
            else:
                raise TypeError(f"Statistics {type(statistics)} is optional and not a dictionary")

            LOGGER.debug(f"Imputer: replacing NaNs in {name} with value {self.replacement[-1]}")

    def set_nan_locations(self, nan_locations: torch.Tensor = None):
        self.nan_locations = nan_locations

    def _expand_subset_mask(self, x: torch.Tensor, idx_src: int) -> torch.Tensor:
        """Expand the subset of the mask to the correct shape."""
        return self.nan_locations[:, idx_src].expand(*x.shape[:-2], -1)

    def transform(self, x: torch.Tensor, in_place: bool = True) -> torch.Tensor:
        """Impute missing values in the input tensor."""
        if not in_place:
            x = x.clone()

<<<<<<< HEAD
        # Initilialize mask every time
        self.nan_locations = torch.isnan(x)
=======
        # Initialize nan mask once
        if self.nan_locations is None:
            # The mask is only saved for the last two dimensions (grid, variable)
            idx = [slice(0, 1)] * (x.ndim - 2) + [slice(None), slice(None)]
            self.nan_locations = torch.isnan(x[idx].squeeze())
>>>>>>> b7533dfd

            # Initialize training loss mask to weigh imputed values with zeroes once
            self.loss_mask_training = torch.ones(
                (x.shape[-2], len(self.data_indices.model.output.name_to_index)), device=x.device
            )  # shape (grid, n_outputs)
            # for all variables that are imputed and part of the model output, set the loss weight to zero
            for idx_src, idx_dst in zip(self.index_training_input, self.index_inference_output):
                if idx_dst is not None:
                    self.loss_mask_training[:, idx_dst] = (~self.nan_locations[:, idx_src]).int()

        # Choose correct index based on number of variables
        if x.shape[-1] == self.num_training_input_vars:
            index = self.index_training_input
        elif x.shape[-1] == self.num_inference_input_vars:
            index = self.index_inference_input
        else:
            raise ValueError(
                f"Input tensor ({x.shape[-1]}) does not match the training "
                f"({self.num_training_input_vars}) or inference shape ({self.num_inference_input_vars})",
            )

        # Replace values
        for idx_src, (idx_dst, value) in zip(self.index_training_input, zip(index, self.replacement)):
            if idx_dst is not None:
                x[..., idx_dst][self.nan_locations[..., idx_src]] = value

        return x

    def inverse_transform(self, x: torch.Tensor, in_place: bool = True) -> torch.Tensor:
        """Impute missing values in the input tensor."""

        return x
    
        # TODO: Does this inverse transform make sense? Why are we inserting NaNs again? what would we do at inference time? 
        #       By not putting NaNs again, the model should know to predict the imputed values. 
        #       Can anyone confirm? 

        if self.nan_locations is None:
            return x

        if not in_place:
            x = x.clone()

        # Replace original nans with nan again
        if x.shape[-1] == self.num_training_output_vars:
            index = self.index_training_output
        elif x.shape[-1] == self.num_inference_output_vars:
            index = self.index_inference_output
        else:
            raise ValueError(
                f"Input tensor ({x.shape[-1]}) does not match the training "
                f"({self.num_training_output_vars}) or inference shape ({self.num_inference_output_vars})",
            )

        # Replace values
        for idx in index:
            if idx is not None:
                x[..., idx][self.nan_locations[..., idx]] = torch.nan
        return x


class InputImputer(BaseImputer):
    """Imputes missing values using the statistics supplied.

    Expects the config to have keys corresponding to available statistics
    and values as lists of variables to impute.:
    ```
    default: "none"
    mean:
        - y
    maximum:
        - x
    minimum:
        - q
    ```
    """

    def __init__(
        self,
        config=None,
        data_indices: Optional[IndexCollection] = None,
        statistics: Optional[dict] = None,
    ) -> None:
        super().__init__(config, data_indices, statistics)

        self._create_imputation_indices(statistics)

        self._validate_indices()


class ConstantImputer(BaseImputer):
    """Imputes missing values using the constant value.

    Expects the config to have keys corresponding to available statistics
    and values as lists of variables to impute.:
    ```
    default: "none"
    1:
        - y
    5.0:
        - x
    3.14:
        - q
    ```
    """

    def __init__(
        self,
        config=None,
        data_indices: Optional[IndexCollection] = None,
        statistics: Optional[dict] = None,
    ) -> None:
        super().__init__(config, data_indices, statistics)

        self._create_imputation_indices()

        self._validate_indices()<|MERGE_RESOLUTION|>--- conflicted
+++ resolved
@@ -114,25 +114,12 @@
         if not in_place:
             x = x.clone()
 
-<<<<<<< HEAD
         # Initilialize mask every time
         self.nan_locations = torch.isnan(x)
-=======
-        # Initialize nan mask once
-        if self.nan_locations is None:
-            # The mask is only saved for the last two dimensions (grid, variable)
-            idx = [slice(0, 1)] * (x.ndim - 2) + [slice(None), slice(None)]
-            self.nan_locations = torch.isnan(x[idx].squeeze())
->>>>>>> b7533dfd
-
-            # Initialize training loss mask to weigh imputed values with zeroes once
-            self.loss_mask_training = torch.ones(
-                (x.shape[-2], len(self.data_indices.model.output.name_to_index)), device=x.device
-            )  # shape (grid, n_outputs)
-            # for all variables that are imputed and part of the model output, set the loss weight to zero
-            for idx_src, idx_dst in zip(self.index_training_input, self.index_inference_output):
-                if idx_dst is not None:
-                    self.loss_mask_training[:, idx_dst] = (~self.nan_locations[:, idx_src]).int()
+
+        self.loss_mask_training = torch.ones(
+            (x.shape[-2], len(self.data_indices.model.output.name_to_index)), device=x.device
+        ) 
 
         # Choose correct index based on number of variables
         if x.shape[-1] == self.num_training_input_vars:
